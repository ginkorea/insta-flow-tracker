"""Daily ETL job that pulls data from public data sources."""

from __future__ import annotations

import csv
import datetime as dt
import io
import json
<<<<<<< HEAD
=======
import os
import sys
from pathlib import Path
>>>>>>> fe8a4e55
from typing import Iterable, Optional
from xml.etree import ElementTree

import requests
from sqlalchemy.exc import SQLAlchemyError

<<<<<<< HEAD
=======

PROJECT_ROOT = Path(__file__).resolve().parents[1]
if str(PROJECT_ROOT) not in sys.path:
    sys.path.append(str(PROJECT_ROOT))

>>>>>>> fe8a4e55
from db.models import (
    Award,
    Company,
    ETFTrade,
    Fund,
    Holding,
    Patent,
    SessionLocal,
)


# A descriptive user agent keeps us in good standing with the public APIs.
<<<<<<< HEAD
USER_AGENT = "InstaFlowTracker/0.1 (github.com/openai)"
=======
# The email can be overridden by setting PUBLIC_DATA_CONTACT_EMAIL in the
# environment so API providers have a way to reach us if needed.
DEFAULT_CONTACT = "ops@instaflow.local"
CONTACT_EMAIL = os.getenv("PUBLIC_DATA_CONTACT_EMAIL", DEFAULT_CONTACT)
USER_AGENT = f"InstaFlowTracker/0.1 (contact: {CONTACT_EMAIL})"
>>>>>>> fe8a4e55


def _get_session_headers() -> dict[str, str]:
    return {"User-Agent": USER_AGENT}


def get_or_create_company(
    session, name: str, ticker: Optional[str] = None, cik: Optional[str] = None
) -> Company:
    company = session.query(Company).filter(Company.name == name).one_or_none()
    if company is None:
        company = Company(name=name, ticker=ticker, cik=cik)
        session.add(company)
        session.flush()
    else:
        # Backfill metadata when we learn more about the company.
        if ticker and not company.ticker:
            company.ticker = ticker
        if cik and not company.cik:
            company.cik = cik
    return company


def get_or_create_fund(session, name: str, fund_type: str) -> Fund:
    fund = session.query(Fund).filter(Fund.name == name).one_or_none()
    if fund is None:
        fund = Fund(name=name, type=fund_type)
        session.add(fund)
        session.flush()
    elif fund_type and not fund.type:
        fund.type = fund_type
    return fund


def fetch_latest_13f_holdings(session, cik: str = "0001067983") -> None:
    """Fetch the latest 13F holdings for a given CIK from the SEC."""

    cik_padded = cik.zfill(10)
    submissions_url = f"https://data.sec.gov/submissions/CIK{cik_padded}.json"
    try:
        submissions_resp = requests.get(
            submissions_url, headers=_get_session_headers(), timeout=30
        )
        submissions_resp.raise_for_status()
    except requests.RequestException as exc:
        print(f"[ETL][13F] Unable to pull submissions feed for {cik}: {exc}")
        return

    submissions = submissions_resp.json()
    recent = submissions.get("filings", {}).get("recent", {})
    forms: Iterable[str] = recent.get("form", [])
    accession_numbers: Iterable[str] = recent.get("accessionNumber", [])
    filing_dates: Iterable[str] = recent.get("filingDate", [])

    target_index = None
    for idx, form in enumerate(forms):
        if form == "13F-HR":
            target_index = idx
            break

    if target_index is None:
        print(f"[ETL][13F] No 13F-HR filings found for CIK {cik}.")
        return

    accession = accession_numbers[target_index]
    filing_date_str = filing_dates[target_index]
    try:
        filing_date = dt.date.fromisoformat(filing_date_str)
    except ValueError:
        filing_date = dt.date.today()

    accession_compact = accession.replace("-", "")
    cik_trimmed = cik.lstrip("0") or cik
    base_url = (
        f"https://www.sec.gov/Archives/edgar/data/{cik_trimmed}/{accession_compact}/"
    )
    possible_paths = ["form13fInfoTable.xml", "infotable.xml", "primary_doc.xml"]
    info_resp = None
    for path in possible_paths:
        try:
            candidate = requests.get(
                base_url + path, headers=_get_session_headers(), timeout=30
            )
            if candidate.ok:
                info_resp = candidate
                break
        except requests.RequestException:
            continue

    if info_resp is None:
        print(
            f"[ETL][13F] Unable to locate holdings table for accession {accession}."
        )
        return

    try:
        document = ElementTree.fromstring(info_resp.content)
    except ElementTree.ParseError as exc:
        print(f"[ETL][13F] Unable to parse holdings XML: {exc}")
        return

    namespace = ""
    if document.tag.startswith("{"):
        namespace = document.tag.split("}", 1)[0].strip("{")
    ns = {"n": namespace} if namespace else {}

    def _find(element, tag: str) -> Optional[str]:
        if namespace:
            found = element.find(f"n:{tag}", ns)
        else:
            found = element.find(tag)
        return found.text.strip() if found is not None and found.text else None

    fund_name = submissions.get("name") or f"CIK {cik_trimmed}"
    fund = get_or_create_fund(session, fund_name, "13F filer")

    created = 0
    for table in document.findall(".//n:infoTable" if namespace else ".//infoTable", ns):
        issuer = _find(table, "nameOfIssuer")
        cusip = _find(table, "cusip")
        value_str = _find(table, "value")
        if not issuer or not value_str:
            continue

        try:
            position_usd = float(value_str.replace(",", "")) * 1000.0
        except ValueError:
            continue

        company = get_or_create_company(session, issuer, ticker=cusip)

        existing = (
            session.query(Holding)
            .filter(
                Holding.date == filing_date,
                Holding.fund_id == fund.id,
                Holding.company_id == company.id,
                Holding.source == "SEC 13F",
            )
            .one_or_none()
        )
        if existing is None:
            holding = Holding(
                date=filing_date,
                fund_id=fund.id,
                company_id=company.id,
                pos_usd=position_usd,
                source="SEC 13F",
            )
            session.add(holding)
            created += 1

    if created:
        try:
            session.commit()
        except SQLAlchemyError as exc:
            session.rollback()
            print(f"[ETL][13F] Failed to commit holdings: {exc}")
            return

    print(f"[ETL][13F] Upserted {created} holdings for {fund_name} ({filing_date}).")


def ingest_usaspending_awards(session, limit: int = 20) -> None:
    """Pull the most recent federal contract awards from USAspending."""

<<<<<<< HEAD
    url = "https://api.usaspending.gov/api/v2/awards/"
    params = {"page": 1, "limit": limit, "sort": "-date_signed"}
    try:
        response = requests.get(
            url, params=params, headers=_get_session_headers(), timeout=30
=======
    url = "https://api.usaspending.gov/api/v2/search/spending_by_award/"
    today = dt.date.today()
    payload = {
        "filters": {
            "award_type_codes": ["A", "B", "C", "D"],
            "time_period": [
                {
                    "date_type": "action_date",
                    "start_date": (today - dt.timedelta(days=30)).isoformat(),
                    "end_date": today.isoformat(),
                }
            ],
        },
        "fields": [
            "Award ID",
            "Recipient Name",
            "Award Amount",
            "Awarding Agency",
            "Action Date",
            "Last Modified Date",
        ],
        "page": 1,
        "limit": limit,
        "sort": "Last Modified Date",
        "order": "desc",
    }

    try:
        response = requests.post(
            url, json=payload, headers=_get_session_headers(), timeout=30
>>>>>>> fe8a4e55
        )
        response.raise_for_status()
    except requests.RequestException as exc:
        print(f"[ETL][Awards] Unable to fetch USAspending awards: {exc}")
        return

    data = response.json()
    results: Iterable[dict] = data.get("results", [])

    inserted = 0
    for award in results:
<<<<<<< HEAD
        date_signed = award.get("date_signed")
=======
        date_signed = (
            award.get("Action Date")
            or award.get("Last Modified Date")
            or award.get("Period of Performance Start Date")
        )
>>>>>>> fe8a4e55
        if not date_signed:
            continue
        try:
            award_date = dt.date.fromisoformat(date_signed)
        except ValueError:
            continue

<<<<<<< HEAD
        agency_name = award.get("awarding_agency", {}).get("toptier_name") or award.get(
            "awarding_agency_name"
        )
        recipient = award.get("recipient", {}).get("recipient_name") or award.get(
            "recipient_name"
        )
        amount = award.get("total_obligation")
        program = award.get("type_description") or award.get("naics_description")

        if not recipient or amount is None:
=======
        agency_name = award.get("Awarding Agency")
        recipient = award.get("Recipient Name")
        amount = award.get("Award Amount")
        program = award.get("Category") or award.get("Award ID")

        if not recipient or amount in (None, ""):
            continue

        try:
            amount_value = float(str(amount).replace(",", ""))
        except ValueError:
>>>>>>> fe8a4e55
            continue

        company = get_or_create_company(session, recipient)

        existing = (
            session.query(Award)
            .filter(
                Award.date == award_date,
                Award.company_id == company.id,
<<<<<<< HEAD
                Award.amount_usd == amount,
=======
                Award.amount_usd == amount_value,
>>>>>>> fe8a4e55
                Award.source == "USAspending",
            )
            .one_or_none()
        )
        if existing:
            continue

        record = Award(
            date=award_date,
            agency=agency_name or "Unknown Agency",
            recipient=recipient,
            company_id=company.id,
<<<<<<< HEAD
            amount_usd=float(amount),
=======
            amount_usd=amount_value,
>>>>>>> fe8a4e55
            program=program,
            source="USAspending",
        )
        session.add(record)
        inserted += 1

    if inserted:
        try:
            session.commit()
        except SQLAlchemyError as exc:
            session.rollback()
            print(f"[ETL][Awards] Failed to commit awards: {exc}")
            return

    print(f"[ETL][Awards] Upserted {inserted} award records from USAspending.")


def ingest_patents(session, per_page: int = 25) -> None:
<<<<<<< HEAD
    """Pull recent patents from the PatentsView API."""

    query = {
        "_gte": {"patent_date": (dt.date.today() - dt.timedelta(days=90)).isoformat()}
    }
    fields = [
        "patent_number",
        "patent_title",
        "patent_date",
        "assignees",
        "patent_abstract",
    ]
    options = {"page": 1, "per_page": per_page}

    url = "https://api.patentsview.org/patents/query"
    params = {
        "q": json.dumps(query),
        "f": json.dumps(fields),
        "o": json.dumps(options),
    }
=======
    """Pull recent innovation disclosures using the OpenAlex works API."""

    window_start = (dt.date.today() - dt.timedelta(days=90)).isoformat()
    params = {
        "search": "patent",  # bias toward IP-related research
        "filter": f"publication_date:>{window_start}",
        "sort": "publication_date:desc",
        "per-page": per_page,
    }
    url = "https://api.openalex.org/works"
>>>>>>> fe8a4e55

    try:
        response = requests.get(
            url, params=params, headers=_get_session_headers(), timeout=30
        )
        response.raise_for_status()
    except requests.RequestException as exc:
<<<<<<< HEAD
        print(f"[ETL][Patents] Unable to query PatentsView: {exc}")
        return

    payload = response.json()
    patents = payload.get("patents", [])

    inserted = 0
    for patent in patents:
        number = patent.get("patent_number")
        title = patent.get("patent_title")
        date_str = patent.get("patent_date")
        if not (number and title and date_str):
=======
        print(f"[ETL][Patents] Unable to query OpenAlex: {exc}")
        return

    payload = response.json()
    works = payload.get("results", [])

    def _reconstruct_abstract(abstract_index: Optional[dict]) -> Optional[str]:
        if not abstract_index:
            return None
        tokens: list[tuple[int, str]] = []
        for word, positions in abstract_index.items():
            for pos in positions:
                tokens.append((pos, word))
        tokens.sort(key=lambda item: item[0])
        return " ".join(word for _, word in tokens)

    inserted = 0
    for work in works:
        title = work.get("display_name")
        date_str = work.get("publication_date")
        if not (title and date_str):
>>>>>>> fe8a4e55
            continue
        try:
            pub_date = dt.date.fromisoformat(date_str)
        except ValueError:
            continue

<<<<<<< HEAD
        assignees = patent.get("assignees", [])
        assignee_name = None
        if assignees:
            assignee_name = assignees[0].get("assignee_organization")
        abstract = patent.get("patent_abstract")
=======
        institutions = []
        for authorship in work.get("authorships", []) or []:
            for institution in authorship.get("institutions", []) or []:
                name = institution.get("display_name")
                if name:
                    institutions.append(name)
        assignee_name = institutions[0] if institutions else None

        abstract = _reconstruct_abstract(work.get("abstract_inverted_index"))
        identifier = work.get("id")
>>>>>>> fe8a4e55

        company = get_or_create_company(session, assignee_name or title.split()[0])

        existing = (
            session.query(Patent)
            .filter(
                Patent.pub_date == pub_date,
                Patent.company_id == company.id,
                Patent.title == title,
            )
            .one_or_none()
        )
        if existing:
            continue

        record = Patent(
            pub_date=pub_date,
            company_id=company.id,
            assignee=assignee_name,
            title=title,
            keywords=abstract,
<<<<<<< HEAD
            url=f"https://patents.google.com/patent/US{number}",
=======
            url=identifier,
>>>>>>> fe8a4e55
        )
        session.add(record)
        inserted += 1

    if inserted:
        try:
            session.commit()
        except SQLAlchemyError as exc:
            session.rollback()
            print(f"[ETL][Patents] Failed to commit patents: {exc}")
            return

<<<<<<< HEAD
    print(f"[ETL][Patents] Upserted {inserted} patents from PatentsView.")


def ingest_ark_trades(session, etf: str = "ARKK") -> None:
    """Pull the latest disclosed trades from ARK's public CSV feed."""

    csv_url = f"https://ark-funds.com/wp-content/uploads/funds-etf-csv/{etf}_Trades.csv"
=======
    print(f"[ETL][Patents] Upserted {inserted} innovation records from OpenAlex.")


def ingest_ark_trades(session, etf: str = "ARKK") -> None:
    """Pull daily pricing data for ARK ETFs from Stooq as a proxy for trades."""

    symbol = f"{etf.lower()}.us"
    csv_url = f"https://stooq.com/q/d/l/?s={symbol}&i=d"
>>>>>>> fe8a4e55
    try:
        response = requests.get(csv_url, headers=_get_session_headers(), timeout=30)
        response.raise_for_status()
    except requests.RequestException as exc:
<<<<<<< HEAD
        print(f"[ETL][ETF] Unable to download ARK trades ({etf}): {exc}")
=======
        print(f"[ETL][ETF] Unable to download {etf} prices: {exc}")
>>>>>>> fe8a4e55
        return

    decoded = response.content.decode("utf-8", errors="ignore")
    buffer = io.StringIO(decoded)
    reader = csv.DictReader(buffer)

    inserted = 0
    for row in reader:
<<<<<<< HEAD
        trade_date = row.get("date") or row.get("Date")
        if not trade_date:
            continue
        try:
            parsed_date = dt.date.fromisoformat(trade_date)
        except ValueError:
            continue

        ticker = row.get("ticker") or row.get("Ticker")
        direction = row.get("direction") or row.get("Direction")
        value = row.get("value") or row.get("Value")
        company_name = row.get("company") or row.get("Company")

        if value is None or not ticker:
            continue

        try:
            trade_value = float(value.replace(",", ""))
        except ValueError:
            continue

        company = get_or_create_company(session, company_name or ticker, ticker=ticker)

=======
        trade_date = row.get("Date")
        close_value = row.get("Close")
        if not trade_date or close_value in (None, ""):
            continue
        try:
            parsed_date = dt.date.fromisoformat(trade_date)
            trade_value = float(close_value)
        except ValueError:
            continue

>>>>>>> fe8a4e55
        existing = (
            session.query(ETFTrade)
            .filter(
                ETFTrade.date == parsed_date,
                ETFTrade.etf == etf,
<<<<<<< HEAD
                ETFTrade.ticker == ticker,
                ETFTrade.direction == direction,
=======
                ETFTrade.ticker == etf,
                ETFTrade.direction == "close",
>>>>>>> fe8a4e55
            )
            .one_or_none()
        )
        if existing:
            continue

        trade = ETFTrade(
            date=parsed_date,
            etf=etf,
<<<<<<< HEAD
            ticker=ticker,
            direction=direction,
            value_usd=trade_value,
            source="ARK",
=======
            ticker=etf,
            direction="close",
            value_usd=trade_value,
            source="Stooq",
>>>>>>> fe8a4e55
        )
        session.add(trade)
        inserted += 1

    if inserted:
        try:
            session.commit()
        except SQLAlchemyError as exc:
            session.rollback()
<<<<<<< HEAD
            print(f"[ETL][ETF] Failed to commit ETF trades: {exc}")
            return

    print(f"[ETL][ETF] Upserted {inserted} {etf} trades from ARK disclosures.")
=======
            print(f"[ETL][ETF] Failed to commit ETF prices: {exc}")
            return

    print(f"[ETL][ETF] Upserted {inserted} daily prices for {etf} from Stooq.")
>>>>>>> fe8a4e55


def run_daily():
    session = SessionLocal()
    print("[ETL] Running daily ingestion jobs…")
    try:
        fetch_latest_13f_holdings(session)
        ingest_usaspending_awards(session)
        ingest_patents(session)
        ingest_ark_trades(session)
    finally:
        session.close()


if __name__ == "__main__":
    run_daily()<|MERGE_RESOLUTION|>--- conflicted
+++ resolved
@@ -6,26 +6,20 @@
 import datetime as dt
 import io
 import json
-<<<<<<< HEAD
-=======
 import os
 import sys
 from pathlib import Path
->>>>>>> fe8a4e55
 from typing import Iterable, Optional
 from xml.etree import ElementTree
 
 import requests
 from sqlalchemy.exc import SQLAlchemyError
 
-<<<<<<< HEAD
-=======
 
 PROJECT_ROOT = Path(__file__).resolve().parents[1]
 if str(PROJECT_ROOT) not in sys.path:
     sys.path.append(str(PROJECT_ROOT))
 
->>>>>>> fe8a4e55
 from db.models import (
     Award,
     Company,
@@ -38,15 +32,11 @@
 
 
 # A descriptive user agent keeps us in good standing with the public APIs.
-<<<<<<< HEAD
-USER_AGENT = "InstaFlowTracker/0.1 (github.com/openai)"
-=======
 # The email can be overridden by setting PUBLIC_DATA_CONTACT_EMAIL in the
 # environment so API providers have a way to reach us if needed.
 DEFAULT_CONTACT = "ops@instaflow.local"
 CONTACT_EMAIL = os.getenv("PUBLIC_DATA_CONTACT_EMAIL", DEFAULT_CONTACT)
 USER_AGENT = f"InstaFlowTracker/0.1 (contact: {CONTACT_EMAIL})"
->>>>>>> fe8a4e55
 
 
 def _get_session_headers() -> dict[str, str]:
@@ -213,13 +203,6 @@
 def ingest_usaspending_awards(session, limit: int = 20) -> None:
     """Pull the most recent federal contract awards from USAspending."""
 
-<<<<<<< HEAD
-    url = "https://api.usaspending.gov/api/v2/awards/"
-    params = {"page": 1, "limit": limit, "sort": "-date_signed"}
-    try:
-        response = requests.get(
-            url, params=params, headers=_get_session_headers(), timeout=30
-=======
     url = "https://api.usaspending.gov/api/v2/search/spending_by_award/"
     today = dt.date.today()
     payload = {
@@ -250,7 +233,6 @@
     try:
         response = requests.post(
             url, json=payload, headers=_get_session_headers(), timeout=30
->>>>>>> fe8a4e55
         )
         response.raise_for_status()
     except requests.RequestException as exc:
@@ -262,15 +244,11 @@
 
     inserted = 0
     for award in results:
-<<<<<<< HEAD
-        date_signed = award.get("date_signed")
-=======
         date_signed = (
             award.get("Action Date")
             or award.get("Last Modified Date")
             or award.get("Period of Performance Start Date")
         )
->>>>>>> fe8a4e55
         if not date_signed:
             continue
         try:
@@ -278,18 +256,6 @@
         except ValueError:
             continue
 
-<<<<<<< HEAD
-        agency_name = award.get("awarding_agency", {}).get("toptier_name") or award.get(
-            "awarding_agency_name"
-        )
-        recipient = award.get("recipient", {}).get("recipient_name") or award.get(
-            "recipient_name"
-        )
-        amount = award.get("total_obligation")
-        program = award.get("type_description") or award.get("naics_description")
-
-        if not recipient or amount is None:
-=======
         agency_name = award.get("Awarding Agency")
         recipient = award.get("Recipient Name")
         amount = award.get("Award Amount")
@@ -301,7 +267,6 @@
         try:
             amount_value = float(str(amount).replace(",", ""))
         except ValueError:
->>>>>>> fe8a4e55
             continue
 
         company = get_or_create_company(session, recipient)
@@ -311,11 +276,7 @@
             .filter(
                 Award.date == award_date,
                 Award.company_id == company.id,
-<<<<<<< HEAD
-                Award.amount_usd == amount,
-=======
                 Award.amount_usd == amount_value,
->>>>>>> fe8a4e55
                 Award.source == "USAspending",
             )
             .one_or_none()
@@ -328,11 +289,7 @@
             agency=agency_name or "Unknown Agency",
             recipient=recipient,
             company_id=company.id,
-<<<<<<< HEAD
-            amount_usd=float(amount),
-=======
             amount_usd=amount_value,
->>>>>>> fe8a4e55
             program=program,
             source="USAspending",
         )
@@ -351,28 +308,6 @@
 
 
 def ingest_patents(session, per_page: int = 25) -> None:
-<<<<<<< HEAD
-    """Pull recent patents from the PatentsView API."""
-
-    query = {
-        "_gte": {"patent_date": (dt.date.today() - dt.timedelta(days=90)).isoformat()}
-    }
-    fields = [
-        "patent_number",
-        "patent_title",
-        "patent_date",
-        "assignees",
-        "patent_abstract",
-    ]
-    options = {"page": 1, "per_page": per_page}
-
-    url = "https://api.patentsview.org/patents/query"
-    params = {
-        "q": json.dumps(query),
-        "f": json.dumps(fields),
-        "o": json.dumps(options),
-    }
-=======
     """Pull recent innovation disclosures using the OpenAlex works API."""
 
     window_start = (dt.date.today() - dt.timedelta(days=90)).isoformat()
@@ -383,7 +318,6 @@
         "per-page": per_page,
     }
     url = "https://api.openalex.org/works"
->>>>>>> fe8a4e55
 
     try:
         response = requests.get(
@@ -391,20 +325,6 @@
         )
         response.raise_for_status()
     except requests.RequestException as exc:
-<<<<<<< HEAD
-        print(f"[ETL][Patents] Unable to query PatentsView: {exc}")
-        return
-
-    payload = response.json()
-    patents = payload.get("patents", [])
-
-    inserted = 0
-    for patent in patents:
-        number = patent.get("patent_number")
-        title = patent.get("patent_title")
-        date_str = patent.get("patent_date")
-        if not (number and title and date_str):
-=======
         print(f"[ETL][Patents] Unable to query OpenAlex: {exc}")
         return
 
@@ -426,20 +346,12 @@
         title = work.get("display_name")
         date_str = work.get("publication_date")
         if not (title and date_str):
->>>>>>> fe8a4e55
             continue
         try:
             pub_date = dt.date.fromisoformat(date_str)
         except ValueError:
             continue
 
-<<<<<<< HEAD
-        assignees = patent.get("assignees", [])
-        assignee_name = None
-        if assignees:
-            assignee_name = assignees[0].get("assignee_organization")
-        abstract = patent.get("patent_abstract")
-=======
         institutions = []
         for authorship in work.get("authorships", []) or []:
             for institution in authorship.get("institutions", []) or []:
@@ -450,7 +362,6 @@
 
         abstract = _reconstruct_abstract(work.get("abstract_inverted_index"))
         identifier = work.get("id")
->>>>>>> fe8a4e55
 
         company = get_or_create_company(session, assignee_name or title.split()[0])
 
@@ -472,11 +383,7 @@
             assignee=assignee_name,
             title=title,
             keywords=abstract,
-<<<<<<< HEAD
-            url=f"https://patents.google.com/patent/US{number}",
-=======
             url=identifier,
->>>>>>> fe8a4e55
         )
         session.add(record)
         inserted += 1
@@ -489,15 +396,6 @@
             print(f"[ETL][Patents] Failed to commit patents: {exc}")
             return
 
-<<<<<<< HEAD
-    print(f"[ETL][Patents] Upserted {inserted} patents from PatentsView.")
-
-
-def ingest_ark_trades(session, etf: str = "ARKK") -> None:
-    """Pull the latest disclosed trades from ARK's public CSV feed."""
-
-    csv_url = f"https://ark-funds.com/wp-content/uploads/funds-etf-csv/{etf}_Trades.csv"
-=======
     print(f"[ETL][Patents] Upserted {inserted} innovation records from OpenAlex.")
 
 
@@ -506,16 +404,11 @@
 
     symbol = f"{etf.lower()}.us"
     csv_url = f"https://stooq.com/q/d/l/?s={symbol}&i=d"
->>>>>>> fe8a4e55
     try:
         response = requests.get(csv_url, headers=_get_session_headers(), timeout=30)
         response.raise_for_status()
     except requests.RequestException as exc:
-<<<<<<< HEAD
-        print(f"[ETL][ETF] Unable to download ARK trades ({etf}): {exc}")
-=======
         print(f"[ETL][ETF] Unable to download {etf} prices: {exc}")
->>>>>>> fe8a4e55
         return
 
     decoded = response.content.decode("utf-8", errors="ignore")
@@ -524,31 +417,6 @@
 
     inserted = 0
     for row in reader:
-<<<<<<< HEAD
-        trade_date = row.get("date") or row.get("Date")
-        if not trade_date:
-            continue
-        try:
-            parsed_date = dt.date.fromisoformat(trade_date)
-        except ValueError:
-            continue
-
-        ticker = row.get("ticker") or row.get("Ticker")
-        direction = row.get("direction") or row.get("Direction")
-        value = row.get("value") or row.get("Value")
-        company_name = row.get("company") or row.get("Company")
-
-        if value is None or not ticker:
-            continue
-
-        try:
-            trade_value = float(value.replace(",", ""))
-        except ValueError:
-            continue
-
-        company = get_or_create_company(session, company_name or ticker, ticker=ticker)
-
-=======
         trade_date = row.get("Date")
         close_value = row.get("Close")
         if not trade_date or close_value in (None, ""):
@@ -559,19 +427,13 @@
         except ValueError:
             continue
 
->>>>>>> fe8a4e55
         existing = (
             session.query(ETFTrade)
             .filter(
                 ETFTrade.date == parsed_date,
                 ETFTrade.etf == etf,
-<<<<<<< HEAD
-                ETFTrade.ticker == ticker,
-                ETFTrade.direction == direction,
-=======
                 ETFTrade.ticker == etf,
                 ETFTrade.direction == "close",
->>>>>>> fe8a4e55
             )
             .one_or_none()
         )
@@ -581,17 +443,10 @@
         trade = ETFTrade(
             date=parsed_date,
             etf=etf,
-<<<<<<< HEAD
-            ticker=ticker,
-            direction=direction,
-            value_usd=trade_value,
-            source="ARK",
-=======
             ticker=etf,
             direction="close",
             value_usd=trade_value,
             source="Stooq",
->>>>>>> fe8a4e55
         )
         session.add(trade)
         inserted += 1
@@ -601,17 +456,10 @@
             session.commit()
         except SQLAlchemyError as exc:
             session.rollback()
-<<<<<<< HEAD
-            print(f"[ETL][ETF] Failed to commit ETF trades: {exc}")
-            return
-
-    print(f"[ETL][ETF] Upserted {inserted} {etf} trades from ARK disclosures.")
-=======
             print(f"[ETL][ETF] Failed to commit ETF prices: {exc}")
             return
 
     print(f"[ETL][ETF] Upserted {inserted} daily prices for {etf} from Stooq.")
->>>>>>> fe8a4e55
 
 
 def run_daily():
